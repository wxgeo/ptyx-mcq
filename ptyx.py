--- conflicted
+++ resolved
@@ -26,13 +26,9 @@
 #    Foundation, Inc., 51 Franklin St, Fifth Floor, Boston, MA  02110-1301  USA
 
 
-<<<<<<< HEAD
-_version_ = "0.4"
-_release_date_ = (9, 1, 2012)
-=======
-_version_ = "0.3.4"
+_version_ = "0.4.1"
 _release_date_ = (9, 5, 2012)
->>>>>>> 5f4b6b2b
+
 
 print 'Ptyx ' + _version_ + ' ' + '/'.join(str(d) for d in _release_date_)
 
